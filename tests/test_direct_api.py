--- conflicted
+++ resolved
@@ -2343,7 +2343,6 @@
         with self.assertRaises(ValueError):
             boxes.solids().group_by("AREA")
 
-<<<<<<< HEAD
     def test_group_by_callable_predicate(self):
         boxesA = [Solid.make_box(1, 1, 1) for _ in range(3)]
         boxesB = [Solid.make_box(1, 1, 1) for _ in range(2)]
@@ -2380,7 +2379,7 @@
         self.assertNotEqual(result.group_for(boxesA[0]), result.group_for(boxesB[0]))
         with self.assertRaises(KeyError):
             result.group("C")
-=======
+
     def test_distance(self):
         with BuildPart() as box:
             Box(1, 2, 3)
@@ -2405,7 +2404,7 @@
         with BuildPart() as box:
             Box(1, 1, 1)
         self.assertEqual(len(box.edges().sort_by_distance((0, 0, 0))), 12)
->>>>>>> a8eb78ec
+
 
 
 class TestShell(DirectApiTestCase):
